use saphir::*;
use serde_json;
use serde_json::Value;
use base64::URL_SAFE_NO_PAD;

use crate::configuration::ServerConfig;
use picky_core::controllers::core_controller::CoreController;
use crate::db::backend::BackendStorage;
use crate::utils::*;

const CERT_PREFIX: &str = "-----BEGIN CERTIFICATE-----\n";
const CERT_SUFFIX: &str = "\n-----END CERTIFICATE-----\n";
const SUBJECT_KEY_IDENTIFIER: &[u64] = &[2, 5, 29, 14];
const AUTHORITY_KEY_IDENTIFIER_OID: &[u64] = &[2, 5, 29, 35];

pub enum CertFormat{
    Der = 0,
    Pem = 1
}

pub struct ControllerData{
    pub repos: Box<BackendStorage>,
    pub config: ServerConfig
}

pub struct ServerController{
    dispatch: ControllerDispatch<ControllerData>
}

impl ServerController {
    pub fn new(repos: Box<BackendStorage>, config: ServerConfig) -> Self{
        let controller_data = ControllerData{
            repos,
            config
        };

        let dispatch = ControllerDispatch::new(controller_data);
        dispatch.add(Method::GET, "/chain/<api-key>", chains);
        dispatch.add(Method::POST, "/signcert/", sign_cert);
        dispatch.add(Method::POST, "/name/", request_name);
        dispatch.add(Method::GET, "/health/", health);
        dispatch.add(Method::GET, "/cert/<format>/<multihash>", cert);

        ServerController {
            dispatch
        }
    }
}

impl Controller for ServerController{
    fn handle(&self, req: &mut SyncRequest, res: &mut SyncResponse){
        self.dispatch.dispatch(req, res);
    }

    fn base_path(&self) -> &str{
        "/"
    }
}

impl From<String> for CertFormat{
    fn from(format: String) -> Self{
        if format.to_lowercase().eq("der"){
            return CertFormat::Der;
        } else {
            return CertFormat::Pem;
        }
    }
}

pub fn health(_controller_data: &ControllerData, _req: &SyncRequest, res: &mut SyncResponse){
    res.status(StatusCode::OK).body("Everything should be alright!");
}

pub fn sign_cert(controller_data: &ControllerData, req: &SyncRequest, res: &mut SyncResponse){
    res.status(StatusCode::BAD_REQUEST);
    let mut repos = &mut controller_data.repos.clone();

    if let Ok(body) = String::from_utf8(req.body().clone()) {
        if let Ok(json) = serde_json::from_str::<Value>(body.as_ref()) {
            let mut ca = json["ca"].to_string();
            ca = ca.trim_matches('"').to_string();
            let mut csr = json["csr"].to_string().trim_matches('"').replace("\\n", "\n").to_string();
            csr = csr.trim_matches('"').to_string();

            if let Ok(ca) = repos.find(ca.trim_matches('"')) {
                if ca.len() > 0{
                    if let Ok(ca_cert) = repos.get_cert(&ca[0].value){
                        if let Ok(ca_key) = repos.get_key(&ca[0].value){
                            if let Some(cert) = CoreController::generate_certificate_from_csr(&pem_to_der(&ca_cert).unwrap(), &pem_to_der(&ca_key).unwrap(), controller_data.config.key_config.hash_type, &csr){
                                if let Ok(ski) = CoreController::get_key_identifier(&cert.certificate_der, SUBJECT_KEY_IDENTIFIER){
<<<<<<< HEAD
                                    if let Err(e) = repos.store(&cert.common_name.clone(), &der_to_pem(&cert.certificate_der), &der_to_pem(&cert.keys.key_der), &ski.clone()){
                                        return info!("{}",&format!("Insertion error for leaf {}: {}", &cert.common_name.clone(), e));
                                    }
                                    res.body(der_to_pem(&cert.certificate_der));
=======
                                    let pem = format!("{}{}{}", CERT_PREFIX, &der_to_pem(&cert.certificate_der), CERT_SUFFIX);
                                    if let Err(e) = repos.store(&cert.common_name.clone(), &pem , &der_to_pem(&cert.keys.key_der), &ski.clone()){
                                        return info!("{}",&format!("Insertion error for leaf {}: {}", &cert.common_name.clone(), e));
                                    }
                                    res.body(pem);
>>>>>>> e50518f4
                                    res.status(StatusCode::OK);
                                }
                            }
                        }
                    }
                }
            }
        }
    }
}

pub fn cert(controller_data: &ControllerData, req: &SyncRequest, res: &mut SyncResponse){
    res.status(StatusCode::BAD_REQUEST);
    let repos = &controller_data.repos;

    if let Some(multihash) = req.captures().get("multihash"){
        if let Some(format) = req.captures().get("format"){
            match repos.get_cert(multihash) {
                Ok(ca_cert) => {
                    if (CertFormat::from(format.to_string()) as u8) == 0{
                        res.body(pem_to_der(&ca_cert).unwrap());
                    } else {
                        res.body(ca_cert);
                    }
                    res.status(StatusCode::OK);
                },
                Err(e) => {
                    if let Ok(multihash) = sha256_to_multihash(multihash) {
                        if let Ok(ca_cert) = repos.get_cert(&multihash){
                            if (CertFormat::from(format.to_string()) as u8) == 0{
                                res.body(pem_to_der(&ca_cert).unwrap());
                            } else {
                                res.body(ca_cert);
                            }
                            res.status(StatusCode::OK);
                        }
                    }
                }
            }
        }
    }
}

pub fn chains(controller_data: &ControllerData, req: &SyncRequest, res: &mut SyncResponse){
    res.status(StatusCode::BAD_REQUEST);
    let repos = &controller_data.repos;

    if let Some(common_name) = req.captures().get("api-key").and_then(|c| base64::decode_config(c, URL_SAFE_NO_PAD).ok()){
        let decoded = String::from_utf8_lossy(&common_name);

        if let Ok(intermediate) = repos.find(decoded.clone().trim_matches('"').trim_matches('\0')) {
            if intermediate.len() > 0{
                if let Ok(cert) = repos.get_cert(&intermediate[0].value){
                    let mut chain = cert.clone();

                    let mut key_identifier = String::default();
                    loop {
                        if let Ok(aki) = CoreController::get_key_identifier(&pem_to_der(&cert).unwrap(), AUTHORITY_KEY_IDENTIFIER_OID){
                            if key_identifier == aki{
                                break;
                            }

                            key_identifier = aki.clone();

                            if let Ok(hash) = repos.get_hash_from_key_identifier(&aki){
                                if let Ok(cert) = repos.get_cert(&hash){
                                    chain.push_str(&cert.clone());
                                } else {
                                    break;
                                }
                            } else {
                                break;
                            }
                        } else {
                            break;
                        }
                    }
                    res.body(chain.to_string());
                    res.status(StatusCode::OK);
                }
            }
        }
    }
}

pub fn request_name(_controller_data: &ControllerData, req: &SyncRequest, res: &mut SyncResponse){
    res.status(StatusCode::BAD_REQUEST);

    if let Ok(body) = String::from_utf8(req.body().clone()) {
        if let Ok(json) = serde_json::from_str::<Value>(body.as_ref()){
            let csr = json["csr"].to_string().trim_matches('"').replace("\\n", "\n");
            if let Ok(common_name) = CoreController::request_name(&csr){
                res.body(common_name);
                res.status(StatusCode::OK);
            }
        }
    }
}

pub fn generate_root_ca(config: &ServerConfig, repos: &mut Box<BackendStorage>) -> Result<bool, String>{
    if let Ok(certs) = repos.find(&format!("{} Root CA", config.realm)) {
        if certs.len() > 0 {
            return Ok(false);
        }
    }

    if let Some(root) = CoreController::generate_root_ca(&config.realm, config.key_config.hash_type, config.key_config.key_type){
<<<<<<< HEAD
        let pem = der_to_pem(&root.certificate_der);
        let der = CoreController::fix_string(&pem).unwrap();
        let ski = CoreController::get_key_identifier(&root.certificate_der, SUBJECT_KEY_IDENTIFIER)?;
        if let Err(e) = repos.store(&root.common_name.clone(), &der_to_pem(&root.certificate_der.clone()), &der_to_pem(&root.keys.key_der.clone()) , &ski.clone()){
=======
        let ski = CoreController::get_key_identifier(&root.certificate_der, SUBJECT_KEY_IDENTIFIER)?;
        if let Err(e) = repos.store(&root.common_name.clone(), &format!("{}{}{}", CERT_PREFIX, &der_to_pem(&root.certificate_der.clone()), CERT_SUFFIX), &der_to_pem(&root.keys.key_der.clone()) , &ski.clone()){
>>>>>>> e50518f4
            return Err(format!("Insertion error: {:?}", e));
        }
    }

    Ok(true)
}

pub fn generate_intermediate(config: &ServerConfig, repos: &mut Box<BackendStorage>) -> Result<bool, String>{
    if let Ok(certs) = repos.find(&format!("{} Authority", config.realm)) {
        if certs.len() > 0 {
            return Ok(false);
        }
    }

    let root = match repos.find(&format!("{} Root CA", config.realm)){
        Ok(r) => r,
        Err(e) => {
            return Err(format!("Could not find root: {}", e));
        }
    };

    if let Ok(root_cert) = repos.get_cert(&root[0].value){
        if let Ok(root_key) = repos.get_key(&root[0].value){
            if let Some(intermediate) = CoreController::generate_intermediate_ca(&pem_to_der(&root_cert).unwrap(), &pem_to_der(&root_key).unwrap(), &config.realm, config.key_config.hash_type, config.key_config.key_type){
                if let Ok(ski) = CoreController::get_key_identifier(&intermediate.certificate_der, SUBJECT_KEY_IDENTIFIER){
<<<<<<< HEAD
                    if let Err(e) = repos.store(&intermediate.common_name.clone(), &der_to_pem(&intermediate.certificate_der), &der_to_pem(&intermediate.keys.key_der) , &ski.clone()){
=======
                    if let Err(e) = repos.store(&intermediate.common_name.clone(), &format!("{}{}{}", CERT_PREFIX, &der_to_pem(&intermediate.certificate_der), CERT_SUFFIX), &der_to_pem(&intermediate.keys.key_der) , &ski.clone()){
>>>>>>> e50518f4
                        return Err(format!("Insertion error: {:?}", e));
                    }
                    return Ok(true)
                }
            }
        }
    }

    Err("Error while creating intermediate".to_string())
}

pub fn check_certs_in_env(config: &ServerConfig, repos: &mut Box<BackendStorage>) -> Result<(), String> {
    if !config.root_cert.is_empty() && !config.root_key.is_empty() {
        if let Err(e) = get_and_store_env_cert_info(&config.root_cert, &config.root_key, repos) {
            return Err(e);
        }
    }

    if !config.intermediate_cert.is_empty() && !config.intermediate_key.is_empty() {
        if let Err(e) = get_and_store_env_cert_info(&config.intermediate_cert, &config.intermediate_key, repos) {
            return Err(e);
        }
    }

    Ok(())
}

fn get_and_store_env_cert_info(cert: &str, key: &str, repos: &mut Box<BackendStorage>) -> Result<(), String>{
    let der = pem_to_der(&cert)?;
    match CoreController::get_key_identifier(&der, SUBJECT_KEY_IDENTIFIER) {
        Ok(ski) => {
            match CoreController::get_subject_name(&der){
                Ok(name) => {
                    let name = name.trim_start_matches("CN=");
                    if let Err(e) = repos.store(name, cert, key, &ski){
                        return Err(e);
                    }
                    return Ok(());
                },
                Err(e) => return Err(e)
            }
        },
        Err(e) => return Err(e)
    };

    Err("Error while fetching certificate info".to_string())
}

#[cfg(test)]
mod tests{
    use super::*;
    use crate::utils;

    static PEM: &'static str = "-----BEGIN CERTIFICATE-----
MIIFHDCCAwSgAwIBAgIAMA0GCSqGSIb3DQEBCwUAMCAxHjAcBgNVBAMMFUNOPW1
5X2Rlbi5sb2wgUm9vdCBDQTAeFw0xOTA0MjYxOTU3NDFaFw0yNDA0MjQxOTU3ND
FaMB8xHTAbBgNVBAMMFG15X2Rlbi5sb2wgQXV0aG9yaXR5MIICIjANBgkqhkiG9
w0BAQEFAAOCAg8AMIICCgKCAgEA1dnnBcD5rQ70DG/hn/iPxBZ/ppwDHeDK4bzZ
fHASOka+CzP7hc3NW0ppUt8Atj++2hOu1GR6TsJegRILkrJ9dxfOMdjoxpAWcmc
qM9vtmZOkC2RlaV5b/GtB52aQTyJF227axD0rhF+Vga55+B20XStyUwoLdJ3Tnf
iil6FWeLQNisM7sCntRe/EbzVpvc2IU+TPjsNomZYJA/Yl6Wl2Qzp4g7eRKg2DP
ZrRwiYpphuv5r0BCI8K/X1CZP18FJF6+QFDXeo0L3g8E8HIa0r3N7Yr48jd7oYr
HJHXoXmFbnQYr1x+tsj1vd91cJHXHhDAEFZuzi27PbDg+Otp38Quuiu7MPTmGac
NQAMIQzxasAf3Qm3mafIU0TRmJ7dXHlsKxjzM2OiYlLXwdIFqk/nXO/1ZSNd45s
w8Mv0ruG3Br1LPLpdw3DW49DO1T6GPFWHtY1bm5uULG3U7lJe5vzsSJ9uL3jBpT
RaYvM3+wSC0L1HPmvl1GPSmDjeafu2tSRFqptnZiQc8vuRt+pIOxjuTkxxn40WB
E+iLGjkXD1VWA6XdhT6M+Tt2Zfgl83gtOmh1o2z4jm4P1QJ4v0NHc81wOZ2ksqF
cWVDA3J3t1Um2yUfw0VxirI+ytWiAC8lzwfwnVzT8H9WIuAgcpidujxdYhnbf0W
FCsZOR/Fv81k6opVMCAwEAAaNjMGEwDwYDVR0TBAgwBgEB/wIBADAOBgNVHQ8BA
f8EBAMCAa4wHQYDVR0OBBYEFJo+UnDnuGNchrYBKXO3gNvgNCf2MB8GA1UdIwQY
MBaAFPgx7if1NT16dUqpl9iVdLyRNC9pMA0GCSqGSIb3DQEBCwUAA4ICAQA7tlP
sZhoSiIjJGfpsO+XBWZbnHLIQ8a+Cn0V1oWyOspP4jLOTT7efUQYZWIzuk3IMkb
eK71U2PDIpTSvUHAUchtNKl8YcBSU6TAPKdrk3TGb1UvglMVi+xkaVYpUYYnN+L
peeyKrN4TE/qbTiju0RYH9vo6Y68G0kZVVU5ievoqpi3tOaa0BIdTBKEvwSrmm/
lQTruPAB9rGCI95sAvsmtYJIsPfaQZA3vAxoWlOrwfh3VkMoXB1QSPFt9okXpxZ
SGE1zpnBjvreuDjSS3HmIxQBYwy4TNQ3duUnDOJAFQvnhLoUzTDprXpmDnXqqLq
ZYtpU06DYuHVIOuPGIpipUl5182YS1iCSXl2RyfbYTk2+qRYlbUkUmHVgnJMA8a
uOWhKWtXdi5eJiiSciVAYpBwFXJeSCMYuBQRHaUsXcu55i+jlfDiBVZOZkYgpje
iOoyJEjTw9KFlPIHMC2qMmPkOlQjGK+CHXMY3kwFZcpz2CgRBSgVvN7Mb+Val38
Kpskn+WYe7umSp9k0laSvJghxUGYXpVxGwNCiyojsAMUoSJ7xUx5bjfOFOL7SWC
+juKXytSs4iWqXN9igFBLPd54pj6wdAI5FieHsP6PwaM8Bt20BlJsCa1nj1uR9o
dK9RO0Wys/X1CAeFnsen7+BVKFvjx0CHZuiNgdTE+BbYBTfgg==
-----END CERTIFICATE-----";

    #[test]
    fn key_id_and_cert_test(){
        let kid = "9a3e5270e7b8635c86b6012973b780dbe03427f6";
        let cert = utils::pem_to_der(PEM).unwrap();

        let key_id = CoreController::get_key_identifier(&cert, &[2, 5, 29, 14]).unwrap();
        assert_eq!(&key_id, kid);
    }
}<|MERGE_RESOLUTION|>--- conflicted
+++ resolved
@@ -88,18 +88,11 @@
                         if let Ok(ca_key) = repos.get_key(&ca[0].value){
                             if let Some(cert) = CoreController::generate_certificate_from_csr(&pem_to_der(&ca_cert).unwrap(), &pem_to_der(&ca_key).unwrap(), controller_data.config.key_config.hash_type, &csr){
                                 if let Ok(ski) = CoreController::get_key_identifier(&cert.certificate_der, SUBJECT_KEY_IDENTIFIER){
-<<<<<<< HEAD
-                                    if let Err(e) = repos.store(&cert.common_name.clone(), &der_to_pem(&cert.certificate_der), &der_to_pem(&cert.keys.key_der), &ski.clone()){
-                                        return info!("{}",&format!("Insertion error for leaf {}: {}", &cert.common_name.clone(), e));
-                                    }
-                                    res.body(der_to_pem(&cert.certificate_der));
-=======
                                     let pem = format!("{}{}{}", CERT_PREFIX, &der_to_pem(&cert.certificate_der), CERT_SUFFIX);
                                     if let Err(e) = repos.store(&cert.common_name.clone(), &pem , &der_to_pem(&cert.keys.key_der), &ski.clone()){
                                         return info!("{}",&format!("Insertion error for leaf {}: {}", &cert.common_name.clone(), e));
                                     }
                                     res.body(pem);
->>>>>>> e50518f4
                                     res.status(StatusCode::OK);
                                 }
                             }
@@ -207,15 +200,8 @@
     }
 
     if let Some(root) = CoreController::generate_root_ca(&config.realm, config.key_config.hash_type, config.key_config.key_type){
-<<<<<<< HEAD
-        let pem = der_to_pem(&root.certificate_der);
-        let der = CoreController::fix_string(&pem).unwrap();
-        let ski = CoreController::get_key_identifier(&root.certificate_der, SUBJECT_KEY_IDENTIFIER)?;
-        if let Err(e) = repos.store(&root.common_name.clone(), &der_to_pem(&root.certificate_der.clone()), &der_to_pem(&root.keys.key_der.clone()) , &ski.clone()){
-=======
         let ski = CoreController::get_key_identifier(&root.certificate_der, SUBJECT_KEY_IDENTIFIER)?;
         if let Err(e) = repos.store(&root.common_name.clone(), &format!("{}{}{}", CERT_PREFIX, &der_to_pem(&root.certificate_der.clone()), CERT_SUFFIX), &der_to_pem(&root.keys.key_der.clone()) , &ski.clone()){
->>>>>>> e50518f4
             return Err(format!("Insertion error: {:?}", e));
         }
     }
@@ -241,11 +227,7 @@
         if let Ok(root_key) = repos.get_key(&root[0].value){
             if let Some(intermediate) = CoreController::generate_intermediate_ca(&pem_to_der(&root_cert).unwrap(), &pem_to_der(&root_key).unwrap(), &config.realm, config.key_config.hash_type, config.key_config.key_type){
                 if let Ok(ski) = CoreController::get_key_identifier(&intermediate.certificate_der, SUBJECT_KEY_IDENTIFIER){
-<<<<<<< HEAD
-                    if let Err(e) = repos.store(&intermediate.common_name.clone(), &der_to_pem(&intermediate.certificate_der), &der_to_pem(&intermediate.keys.key_der) , &ski.clone()){
-=======
                     if let Err(e) = repos.store(&intermediate.common_name.clone(), &format!("{}{}{}", CERT_PREFIX, &der_to_pem(&intermediate.certificate_der), CERT_SUFFIX), &der_to_pem(&intermediate.keys.key_der) , &ski.clone()){
->>>>>>> e50518f4
                         return Err(format!("Insertion error: {:?}", e));
                     }
                     return Ok(true)
